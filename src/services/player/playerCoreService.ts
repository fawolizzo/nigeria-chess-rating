--- conflicted
+++ resolved
@@ -42,35 +42,20 @@
     rating: playerData.rating || 800,
     rapid_rating: playerData.rapidRating || 800,
     blitz_rating: playerData.blitzRating || 800,
-<<<<<<< HEAD
     created_at: playerData.created_at || new Date().toISOString(),
     gender: playerData.gender || "M",
     country: playerData.country || "Nigeria",
-    // Map camelCase to snake_case
-    fide_id: playerData.fideId,
-    games_played: playerData.gamesPlayed || 0,
-    rapid_games_played: playerData.rapidGamesPlayed || 0,
-    blitz_games_played: playerData.blitzGamesPlayed || 0,
-    birth_year: playerData.birthYear,
-    title: playerData.title,
-    title_verified: playerData.titleVerified,
-    phone: playerData.phone,
-    state: playerData.state,
-    city: playerData.city
-=======
+    fide_id: playerData.fideId || null,
     games_played: playerData.gamesPlayed || 31,
     rapid_games_played: playerData.rapidGamesPlayed || 31,
     blitz_games_played: playerData.blitzGamesPlayed || 31,
-    gender: playerData.gender || "M",
+    birth_year: playerData.birthYear || null,
+    title: playerData.title || null,
+    title_verified: playerData.titleVerified || false,
+    phone: playerData.phone || "",
     state: playerData.state || "",
     city: playerData.city || "",
-    phone: playerData.phone || "",
-    club: playerData.club || "",
-    title: playerData.title || null,
-    title_verified: playerData.titleVerified || false,
-    fide_id: playerData.fideId || null,
-    birth_year: playerData.birthYear || null
->>>>>>> 93d30fc3
+    club: playerData.club || ""
   };
   
   console.log('📤 createPlayer: Sending to Supabase:', supabasePlayer);
